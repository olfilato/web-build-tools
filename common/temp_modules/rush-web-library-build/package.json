--- conflicted
+++ resolved
@@ -14,11 +14,7 @@
   },
   "rushDependencies": {
     "@microsoft/gulp-core-build": ">=2.4.0 <3.0.0",
-<<<<<<< HEAD
-    "@microsoft/gulp-core-build-karma": ">=2.1.3 <3.0.0",
-=======
     "@microsoft/gulp-core-build-karma": ">=2.2.0 <3.0.0",
->>>>>>> 2179e858
     "@microsoft/gulp-core-build-sass": ">=2.0.5 <3.0.0",
     "@microsoft/gulp-core-build-serve": ">=2.0.3 <3.0.0",
     "@microsoft/gulp-core-build-typescript": ">=2.2.5 <3.0.0",
