--- conflicted
+++ resolved
@@ -179,26 +179,7 @@
       console.log(os.EOL + 'Running "npm install" in ' + pnpmToolFolder);
 
       // NOTE: Here we use whatever version of NPM we happen to find in the PATH
-<<<<<<< HEAD
-
-      // NOTE: we do NOT install optional dependencies for Rush, as it seems that optional dependencies do not
-      //       work properly with shrinkwrap. Consider the "fsevents" package. This is a Mac specific package
-      //       which is an optional second-order dependency. Optional dependencies work by attempting to install
-      //       the package, but removes the package if the install failed.
-      //       This means that someone running generate on a Mac WILL have fsevents included in their shrinkwrap.
-      //       When someone using Windows attempts to install from the shrinkwrap, the install will fail.
-      //
-      //       If someone generates the shrinkwrap using Windows, then fsevents will NOT be listed in the shrinkwrap.
-      //       When someone using Mac attempts to install from the shrinkwrap, (as of NPM 4), they will NOT have the
-      //       optional dependency installed.
-      //
-      //       One possible solution would be to have the shrinkwrap include information about whether the dependency
-      //       is optional or not, but it does not appear to do so. Also, this would result in strange behavior where
-      //       people would have different node_modules based on their system.
       Utilities.executeCommandWithRetry('npm', ['install'], MAX_INSTALL_ATTEMPTS, pnpmToolFolder);
-=======
-      Utilities.executeCommandWithRetry('npm', ['install'], MAX_INSTALL_ATTEMPTS, npmToolFolder);
->>>>>>> 6bbaa6b4
 
       // Create the marker file to indicate a successful install
       fsx.writeFileSync(pnpmToolFlagFile, '');
@@ -544,10 +525,6 @@
     this._asyncRecycler.deleteAll();
 
     // Run "npm install" in the common folder
-<<<<<<< HEAD
-    const pnpmInstallArgs: string[] = ['install'];
-    this.pushConfigurationNpmArgs(pnpmInstallArgs);
-=======
 
     // NOTE: we do NOT install optional dependencies for Rush, as it seems that optional dependencies do not
     //       work properly with shrinkwrap. Consider the "fsevents" package. This is a Mac specific package
@@ -564,9 +541,8 @@
     //       is optional or not, but it does not appear to do so. Also, this would result in strange behavior where
     //       people would have different node_modules based on their system.
 
-    const npmInstallArgs: string[] = ['install', '--no-optional'];
-    this.pushConfigurationNpmArgs(npmInstallArgs);
->>>>>>> 6bbaa6b4
+    const pnpmInstallArgs: string[] = ['install', '--no-optional'];
+    this.pushConfigurationNpmArgs(pnpmInstallArgs);
 
     console.log(os.EOL + colors.bold(`Running "pnpm install" in ${this._rushConfiguration.commonTempFolder}`)
       + os.EOL);
