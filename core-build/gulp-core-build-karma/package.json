{
  "name": "@microsoft/gulp-core-build-karma",
  "version": "4.3.4",
  "description": "",
  "main": "lib/index.js",
  "typings": "lib/index.d.ts",
  "license": "MIT",
  "repository": {
    "type": "git",
    "url": "https://github.com/microsoft/web-build-tools"
  },
  "scripts": {
    "build": "gulp",
    "clean": "gulp clean",
    "test": "gulp"
  },
  "dependencies": {
<<<<<<< HEAD
    "@types/node": "6.0.88",
    "@microsoft/gulp-core-build": "3.1.0",
=======
    "@microsoft/gulp-core-build": "3.2.5",
>>>>>>> 81231a8e
    "chai": "~3.5.0",
    "gulp": "~3.9.1",
    "gulp-karma": "~0.0.5",
    "istanbul-instrumenter-loader": "~3.0.0",
    "karma": "~0.13.9",
    "karma-coverage": "~0.5.5",
    "karma-mocha": "~0.2.2",
    "karma-mocha-clean-reporter": "~0.0.1",
    "karma-phantomjs-launcher": "~1.0.0",
    "karma-sinon-chai": "~1.2.0",
    "karma-webpack": "~2.0.4",
    "lolex": "~1.4.0",
    "mocha": "~3.4.2",
    "phantomjs-polyfill": "~0.0.2",
    "phantomjs-prebuilt": "~2.1.6",
    "sinon": "~1.17.3",
    "sinon-chai": "~2.8.0",
    "webpack": "~3.6.0"
  },
  "devDependencies": {
<<<<<<< HEAD
    "@microsoft/node-library-build": "~3.2.0",
    "@types/gulp": "3.8.33",
=======
    "@microsoft/node-library-build": "4.2.3",
    "@types/gulp": "3.8.32",
>>>>>>> 81231a8e
    "@types/karma": "0.13.33",
    "@types/log4js": "0.0.33",
    "@types/bluebird": "3.5.3"
  }
}<|MERGE_RESOLUTION|>--- conflicted
+++ resolved
@@ -15,12 +15,8 @@
     "test": "gulp"
   },
   "dependencies": {
-<<<<<<< HEAD
     "@types/node": "6.0.88",
-    "@microsoft/gulp-core-build": "3.1.0",
-=======
     "@microsoft/gulp-core-build": "3.2.5",
->>>>>>> 81231a8e
     "chai": "~3.5.0",
     "gulp": "~3.9.1",
     "gulp-karma": "~0.0.5",
@@ -41,13 +37,8 @@
     "webpack": "~3.6.0"
   },
   "devDependencies": {
-<<<<<<< HEAD
-    "@microsoft/node-library-build": "~3.2.0",
-    "@types/gulp": "3.8.33",
-=======
     "@microsoft/node-library-build": "4.2.3",
     "@types/gulp": "3.8.32",
->>>>>>> 81231a8e
     "@types/karma": "0.13.33",
     "@types/log4js": "0.0.33",
     "@types/bluebird": "3.5.3"
